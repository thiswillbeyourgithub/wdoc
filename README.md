--- conflicted
+++ resolved
@@ -445,8 +445,6 @@
         - or via their API directly : https://docs.bespokelabs.ai/bespoke-minicheck/api but they don't seem to properly disclose what they do with the data
 <!-- END_TODO -->
 
-<<<<<<< HEAD
-=======
 </details>
 
 ### Supported filetypes
@@ -604,5 +602,4 @@
 * **Why does the online search only supports the 'query' task?**
     * The way `wdoc` works for summaries is to take the "whole document", chunk it into sequential "documents" and iteratively create the summary. But if we start with several documents (say difference web pages) then the "sequence" wouldn't make sense.
 
->>>>>>> 6a4715be
 </details>